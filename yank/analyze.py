#!/usr/local/bin/env python

#=============================================================================================
# Analyze datafiles produced by YANK.
#=============================================================================================

#=============================================================================================
# REQUIREMENTS
#
# The netcdf4-python module is now used to provide netCDF v4 support:
# http://code.google.com/p/netcdf4-python/
#
# This requires NetCDF with version 4 and multithreading support, as well as HDF5.
#=============================================================================================

#=============================================================================================
# TODO
#=============================================================================================

#=============================================================================================
# CHAGELOG
#=============================================================================================

#=============================================================================================
# VERSION CONTROL INFORMATION
#=============================================================================================

#=============================================================================================
# IMPORTS
#=============================================================================================

import os
import os.path
import sys
import math

import numpy as np

import netCDF4 as netcdf # netcdf4-python

from pymbar import MBAR # multistate Bennett acceptance ratio
from pymbar import timeseries # for statistical inefficiency analysis

import simtk.unit as units

import logging
logger = logging.getLogger(__name__)

#=============================================================================================
# PARAMETERS
#=============================================================================================

kB = units.BOLTZMANN_CONSTANT_kB * units.AVOGADRO_CONSTANT_NA

#=============================================================================================
# SUBROUTINES
#=============================================================================================
def write_file(filename, contents):
    """Write the specified contents to a file.

    ARGUMENTS
      filename (string) - the file to be written
      contents (string) - the contents of the file to be written

    """

    outfile = open(filename, 'w')

    if type(contents) == list:
        for line in contents:
            outfile.write(line)
    elif type(contents) == str:
        outfile.write(contents)
    else:
        raise "Type for 'contents' not supported: " + repr(type(contents))

    outfile.close()

    return

def read_file(filename):
    """Read contents of the specified file.

    ARGUMENTS
      filename (string) - the name of the file to be read

    RETURNS
      lines (list of strings) - the contents of the file, split by line
    """

    infile = open(filename, 'r')
    lines = infile.readlines()
    infile.close()

    return lines

def initialize_netcdf(netcdf_file, title, natoms, is_periodic = False, has_velocities = False):
  """Initialize the given NetCDF file according to the AMBER NetCDF Convention Version 1.0, Revision B.

  ARGUMENTS
    netcdf_file (NetCDFFile object) - the file to initialize global attributes, dimensions, and variables for
    title (string) - the title for the netCDF file
    natoms (integer) - the number of atoms in the trajectories to be written
    is_periodic (boolean) - if True, box coordinates will also be stored
    has_velocities (boolean) - if True, the velocity trajectory variables will also be created

  NOTES
    The AMBER NetCDF convention is defined here:

    http://amber.scripps.edu/netcdf/nctraj.html    

  """

  # Create dimensions.
  netcdf_file.createDimension('frame', 0)        # unlimited number of frames in trajectory
  netcdf_file.createDimension('spatial', 3)      # number of spatial coordinates
  netcdf_file.createDimension('atom', natoms)    # number of atoms in the trajectory
  netcdf_file.createDimension('label', 5)        # label lengths for cell dimensions
  netcdf_file.createDimension('cell_spatial', 3) # naming conventions for cell spatial dimensions
  netcdf_file.createDimension('cell_angular', 3) # naming conventions for cell angular dimensions
  
  # Set attributes.
  setattr(netcdf_file, 'title', title)
  setattr(netcdf_file, 'application', 'AMBER')
  setattr(netcdf_file, 'program', 'sander')
  setattr(netcdf_file, 'programVersion', '8')
  setattr(netcdf_file, 'Conventions', 'AMBER')
  setattr(netcdf_file, 'ConventionVersion', '1.0')

  # Define variables to store unit cell data, if specified.
  if is_periodic:
    cell_spatial = netcdf_file.createVariable('cell_spatial', 'c', ('cell_spatial',))
    cell_angular = netcdf_file.createVariable('cell_angular', 'c', ('cell_spatial', 'label'))
    cell_lengths = netcdf_file.createVariable('cell_lengths', 'd', ('frame', 'cell_spatial'))
    setattr(cell_lengths, 'units', 'angstrom')
    cell_angles = netcdf_file.createVariable('cell_angles', 'd', ('frame', 'cell_angular'))
    setattr(cell_angles, 'units', 'degree')  

    netcdf_file.variables['cell_spatial'][0] = 'x'
    netcdf_file.variables['cell_spatial'][1] = 'y'
    netcdf_file.variables['cell_spatial'][2] = 'z'

    netcdf_file.variables['cell_angular'][0] = 'alpha'
    netcdf_file.variables['cell_angular'][1] = 'beta '
    netcdf_file.variables['cell_angular'][2] = 'gamma'

  # Define variables to store velocity data, if specified.
  if has_velocities:
    velocities = netcdf_file.createVariable('velocities', 'd', ('frame', 'atom', 'spatial'))    
    setattr(velocities, 'units', 'angstrom/picosecond')
    setattr(velocities, 'scale_factor', 20.455)  

  # Define coordinates and snapshot times.
  frame_times = netcdf_file.createVariable('time', 'f', ('frame',))
  setattr(frame_times, 'units', 'picosecond')
  frame_coordinates = netcdf_file.createVariable('coordinates', 'f', ('frame', 'atom', 'spatial'))
  setattr(frame_coordinates, 'units', 'angstrom')

  # Define optional data not specified in the AMBER NetCDF Convention that we will make use of.
  frame_energies = netcdf_file.createVariable('total_energy', 'f', ('frame',))
  setattr(frame_energies, 'units', 'kilocalorie/mole')
  frame_energies = netcdf_file.createVariable('potential_energy', 'f', ('frame',))
  setattr(frame_energies, 'units', 'kilocalorie/mole')  
  
  return

def write_netcdf_frame(netcdf_file, frame_index, time = None, coordinates = None, cell_lengths = None, cell_angles = None, total_energy = None, potential_energy = None):
  """Write a NetCDF frame.

  ARGUMENTS
    netcdf_file (NetCDFFile) - the file to write a frame to
    frame_index (integer) - the frame to be written

  OPTIONAL ARGUMENTS
    time (float) - time of frame (in picoseconds)
    coordinates (natom x nspatial NumPy array) - atomic coordinates (in Angstroms)
    cell_lengths (nspatial NumPy array) - cell lengths (Angstroms)
    cell_angles (nspatial NumPy array) - cell angles (degrees)
    total_energy (float) - total energy (kcal/mol)
    potential_energy (float) - potential energy (kcal/mol)

  """
  if time != None: netcdf_file.variables['time'][frame_index] = time      
  if coordinates != None: netcdf_file.variables['coordinates'][frame_index,:,:] = coordinates
  if cell_lengths != None: netcdf_file.variables['cell_lengths'][frame_index,:] = cell_lengths
  if cell_angles != None: netcdf_file.variables['cell_angles'][frame_index,:] = cell_angles
  if total_energy != None: netcdf_file.variables['total_energy'][frame_index] = total_energy
  if potential_energy != None: netcdf_file.variables['total_energy'][frame_index] = potential_energy
  
  return

def read_amber_energy_frame(infile):
    """Read a frame of energy components from the AMBER energy file.

    ARGUMENTS
      infile (Python file handle) - the file to read from

    RETURNS
      energies (Python dict) -- energies[keyword] contains the energy for the corresponding keyword
    """

    # number of lines per .ene block
    ene_lines_per_block = 10
    
    # energy keys
    energy_keys = [
        'Nsteps', 'time', 'Etot', 'EKinetic', # L0
        'Temp', 'T_solute', 'T_solv', 'Pres_scal_solu', # L1
        'Pres_scal_solv', 'BoxX', 'BoxY', 'BoxZ', # L2
        'volume', 'pres_X', 'pres_Y', 'pres_Z',
        'Pressure', 'EKCoM_x', 'EKCoM_y', 'EKCoM_z',
        'EKComTot', 'VIRIAL_x', 'VIRIAL_y', 'VIRIAL_z',
        'VIRIAL_tot', 'E_pot', 'E_vdw', 'E_el',
        'E_hbon', 'E_bon', 'E_angle', 'E_dih',
        'E_14vdw', 'E_14el', 'E_const', 'E_pol',
        'AV_permMoment', 'AV_indMoment', 'AV_totMoment', 'Density', 'dV/dlambda'
        ]

    # Read energy block.
    energies = dict()
    key_index = 0
    for line_counter in range(ene_lines_per_block):
        line = infile.readline() # read the line
        elements = line.split() # split into elements
        elements.pop(0) # drop the 'L#' initial element
        for element in elements:
            key = energy_keys[key_index] # get the key
            energies[key] = float(element) # store the energy
            key_index += 1 # increment index

    return energies

def write_netcdf_replica_trajectories(directory, prefix, title, ncfile):
    """Write out replica trajectories in AMBER NetCDF format.

    ARGUMENTS
       directory (string) - the directory to write files to
       prefix (string) - prefix for replica trajectory files
       title (string) - the title to give each NetCDF file
       ncfile (NetCDF) - NetCDF file object for input file       
    """
    # Get current dimensions.
    niterations = ncfile.variables['positions'].shape[0]
    nstates = ncfile.variables['positions'].shape[1]
    natoms = ncfile.variables['positions'].shape[2]

    # Write out each replica to a separate file.
    for replica in range(nstates):
        # Create a new replica file.
        output_filename = os.path.join(directory, '%s-%03d.nc' % (prefix, replica))
        ncoutfile = netcdf.Dataset(output_filename, 'w')
        initialize_netcdf(ncoutfile, title + " (replica %d)" % replica, natoms)
        for iteration in range(niterations):
            coordinates = np.array(ncfile.variables['positions'][iteration,replica,:,:])
            coordinates *= 10.0 # convert nm to angstroms
            write_netcdf_frame(ncoutfile, iteration, time = 1.0 * iteration, coordinates = coordinates)
        ncoutfile.close()

    return

def compute_torsion_trajectories(ncfile, filename):
    """Write out torsion trajectories for Val 111.

    ARGUMENTS
       ncfile (NetCDF) - NetCDF file object for input file
       filename (string) - name of file to be written
    """
    atoms = [1735, 1737, 1739, 1741] # N-CA-CB-CG1 of Val 111        

    # Get current dimensions.
    niterations = ncfile.variables['positions'].shape[0]
    nstates = ncfile.variables['positions'].shape[1]
    natoms = ncfile.variables['positions'].shape[2]

    # Compute torsion angle
    def compute_torsion(positions, atoms):
        # Compute vectors from cross products        
        vBA = positions[atoms[0],:] - positions[atoms[1],:]
        vBC = positions[atoms[2],:] - positions[atoms[1],:]
        vCB = positions[atoms[1],:] - positions[atoms[2],:]
        vCD = positions[atoms[3],:] - positions[atoms[2],:]
        v1 = np.cross(vBA,vBC)
        v2 = np.cross(vCB,vCD)
        cos_theta = np.dot(v1,v2) / np.sqrt(np.dot(v1,v1) * np.dot(v2,v2))
        theta = np.arccos(cos_theta) * 180.0 / math.pi
        return theta
                
    # Compute torsion angles for each replica
    contents = ""
    for iteration in range(niterations):
        for replica in range(nstates):
            # Compute torsion
            torsion = compute_torsion(np.array(ncfile.variables['positions'][iteration,replica,:,:]), atoms)
            # Write torsion
            contents += "%8.1f" % torsion
        contents += "\n"

    # Write contents.
    write_file(filename, contents)

    return

def write_pdb_replica_trajectories(basepdb, directory, prefix, title, ncfile, trajectory_by_state=True):
    """Write out replica trajectories as multi-model PDB files.

    ARGUMENTS
       basepdb (string) - name of PDB file to read atom names and residue information from
       directory (string) - the directory to write files to
       prefix (string) - prefix for replica trajectory files
       title (string) - the title to give each PDB file
       ncfile (NetCDF) - NetCDF file object for input file       
    """
    niterations = ncfile.variables['positions'].shape[0]
    nstates = ncfile.variables['positions'].shape[1]
    natoms = ncfile.variables['positions'].shape[2]
    
    atom_list=read_pdb(basepdb)
    if (len(atom_list) != natoms):
        logger.info ("Number of atoms in trajectory (%d) differs from number of atoms in reference PDB (%d)." % (natoms, len(atom_list)))
        raise Exception
    
    if trajectory_by_state:
    	for state_index in range(0,nstates):
    		logger.info("Working on state %d / %d" % (state_index,nstates))
        	file_name= "%s-%03d.pdb" % (prefix,state_index)
		full_filename=directory+'/'+file_name
		outfile = open(full_filename, 'w')
		for iteration in range(niterations):
        		state_indices = ncfile.variables['states'][iteration,:]
        		replica_index = list(state_indices).index(state_index)
    			outfile.write('MODEL     %4d\n' % (iteration+1))                        
			write_pdb(atom_list,outfile,iteration,replica_index,title,ncfile,trajectory_by_state=True)
    			outfile.write('ENDMDL\n')
		
		outfile.close()	

    else:
	for replica_index in range(nstates):
		logger.info( "Working on replica %d / %d" % (replica_index,nstates))
		file_name="R-%s-%03d.pdb" % (prefix,replica_index)
		full_filename=directory+'/'+file_name
		outfile = open(full_filename, 'w')
		for iteration in range(niterations):
                    outfile.write('MODEL     %4d\n' % (iteration+1))                                            
                    write_pdb(atom_list,outfile,iteration,replica_index,title,ncfile,trajectory_by_state=False)
                    outfile.write('ENDMDL\n')                    

		outfile.close()
		
    return

def read_pdb(filename):
    """
    Read the contents of a PDB file.

    ARGUMENTS

    filename (string) - name of the file to be read

    RETURNS

    atoms (list of dict) - atoms[index] is a dict of fields for the ATOM residue

    """
    
    # Read the PDB file into memory.
    pdbfile = open(filename, 'r')

    # Extract the ATOM entries.
    # Format described here: http://bmerc-www.bu.edu/needle-doc/latest/atom-format.html
    atoms = list()
    for line in pdbfile:
        if line[0:6] == "ATOM  ":
            # Parse line into fields.
            atom = dict()
            atom["serial"] = line[6:11]
            atom["atom"] = line[12:16]
            atom["altLoc"] = line[16:17]
            atom["resName"] = line[17:20]
            atom["chainID"] = line[21:22]
            atom["Seqno"] = line[22:26]
            atom["iCode"] = line[26:27]
            atom["x"] = line[30:38]
            atom["y"] = line[38:46]
            atom["z"] = line[46:54]
            atom["occupancy"] = line[54:60]
            atom["tempFactor"] = line[60:66]
            atoms.append(atom)
            
    # Close PDB file.
    pdbfile.close()

    # Return dictionary of present residues.
    return atoms

def write_pdb(atoms, filename, iteration, replica, title, ncfile,trajectory_by_state=True):
    """Write out replica trajectories as multi-model PDB files.

    ARGUMENTS
       atoms (list of dict) - parsed PDB file ATOM entries from read_pdb() - WILL BE CHANGED
       filename (string) - name of PDB file to be written
       title (string) - the title to give each PDB file
       ncfile (NetCDF) - NetCDF file object for input file       
    """

    # Extract coordinates to be written.
    coordinates = np.array(ncfile.variables['positions'][iteration,replica,:,:])
    coordinates *= 10.0 # convert nm to angstroms

    # Create file.
    #outfile = open(filename, 'w')

    # Write ATOM records.
    for (index, atom) in enumerate(atoms):
        atom["x"] = "%8.3f" % coordinates[index,0]
        atom["y"] = "%8.3f" % coordinates[index,1]
        atom["z"] = "%8.3f" % coordinates[index,2]
        filename.write('ATOM  %(serial)5s %(atom)4s%(altLoc)c%(resName)3s %(chainID)c%(Seqno)5s   %(x)8s%(y)8s%(z)8s\n' % atom)
        
    # Close file.
    #outfile.close()

    return

def write_crd(filename, iteration, replica, title, ncfile):
    """
    Write out AMBER format CRD file.

    """
    # Extract coordinates to be written.
    coordinates = np.array(ncfile.variables['positions'][iteration,replica,:,:])
    coordinates *= 10.0 # convert nm to angstroms

    # Create file.
    outfile = open(filename, 'w')

    # Write title.
    outfile.write(title + '\n')

    # Write number of atoms.
    natoms = ncfile.variables['positions'].shape[2]
    outfile.write('%6d\n' % natoms)

    # Write coordinates.
    for index in range(natoms):
        outfile.write('%12.7f%12.7f%12.7f' % (coordinates[index,0], coordinates[index,1], coordinates[index,2]))
        if ((index+1) % 2 == 0): outfile.write('\n')
        
    # Close file.
    outfile.close()
    
def show_mixing_statistics(ncfile, cutoff=0.05, nequil=0):
    """
    Print summary of mixing statistics.

    ARGUMENTS

    ncfile (netCDF4.Dataset) - NetCDF file
    
    OPTIONAL ARGUMENTS

    cutoff (float) - only transition probabilities above 'cutoff' will be printed (default: 0.05)
    nequil (int) - if specified, only samples nequil:end will be used in analysis (default: 0)
    
    """
    
    # Get dimensions.
    niterations = ncfile.variables['states'].shape[0]
    nstates = ncfile.variables['states'].shape[1]

    # Compute statistics of transitions.
    Nij = np.zeros([nstates,nstates], np.float64)
    for iteration in range(nequil, niterations-1):
        for ireplica in range(nstates):
            istate = ncfile.variables['states'][iteration,ireplica]
            jstate = ncfile.variables['states'][iteration+1,ireplica]
            Nij[istate,jstate] += 0.5
            Nij[jstate,istate] += 0.5
    Tij = np.zeros([nstates,nstates], np.float64)
    for istate in range(nstates):
        Tij[istate,:] = Nij[istate,:] / Nij[istate,:].sum()

    # Print observed transition probabilities.
    print "Cumulative symmetrized state mixing transition matrix:"
    print "%6s" % "",
    for jstate in range(nstates):
        print "%6d" % jstate,
    print ""
    for istate in range(nstates):
        print "%-6d" % istate,
        for jstate in range(nstates):
            P = Tij[istate,jstate]
            if (P >= cutoff):
                print "%6.3f" % P,
            else:
                print "%6s" % "",
        print ""

    # Estimate second eigenvalue and equilibration time.
    mu = np.linalg.eigvals(Tij)
    mu = -np.sort(-mu) # sort in descending order
    if (mu[1] >= 1):
        logger.info("Perron eigenvalue is unity; Markov chain is decomposable.")
    else:
        logger.info("Perron eigenvalue is %9.5f; state equilibration timescale is ~ %.1f iterations" % (mu[1], 1.0 / (1.0 - mu[1])))
        
    return

def analyze_acceptance_probabilities(ncfile, cutoff = 0.4):
    """Analyze acceptance probabilities.

    ARGUMENTS
       ncfile (NetCDF) - NetCDF file to be analyzed.

    OPTIONAL ARGUMENTS
       cutoff (float) - cutoff for showing acceptance probabilities as blank (default: 0.4)
    """

    # Get current dimensions.
    niterations = ncfile.variables['mixing'].shape[0]
    nstates = ncfile.variables['mixing'].shape[1]

    # Compute mean.
    mixing = ncfile.variables['mixing'][:,:,:]
    Pij = np.mean(mixing, 0)

    # Write title.
    print "Average state-to-state acceptance probabilities"
    print "(Probabilities less than %(cutoff)f shown as blank.)" % vars()
    print ""

    # Write header.
    print "%4s" % "",
    for j in range(nstates):
        print "%6d" % j,
    print ""

    # Write rows.
    for i in range(nstates):
        print "%4d" % i, 
        for j in range(nstates):
            if Pij[i,j] > cutoff:
                print "%6.3f" % Pij[i,j],
            else:
                print "%6s" % "",
            
        print ""

    return

def check_energies(ncfile, atoms):
    """
    Examine energy history for signs of instability (nans).

    ARGUMENTS
       ncfile (NetCDF) - input YANK netcdf file
    """

    # Get current dimensions.
    niterations = ncfile.variables['energies'].shape[0]
    nstates = ncfile.variables['energies'].shape[1]

    # Extract energies.
    logger.info("Reading energies...")
    energies = ncfile.variables['energies']
    u_kln_replica = np.zeros([nstates, nstates, niterations], np.float64)
    for n in range(niterations):
        u_kln_replica[:,:,n] = energies[n,:,:]
    logger.info("Done.")

    # Deconvolute replicas
    logger.info("Deconvoluting replicas...")
    u_kln = np.zeros([nstates, nstates, niterations], np.float64)
    for iteration in range(niterations):
        state_indices = ncfile.variables['states'][iteration,:]
        u_kln[state_indices,:,iteration] = energies[iteration,:,:]
    logger.info("Done.")

    # Show all self-energies
    show_self_energies = False
    if (show_self_energies):
        logger.info('all self-energies for all replicas')
        for iteration in range(niterations):
            for replica in range(nstates):
                state = int(ncfile.variables['states'][iteration,replica])
                print '%12.1f' % energies[iteration, replica, state],
            print ''

    # If no energies are 'nan', we're clean.
    if not np.any(np.isnan(energies[:,:,:])):
        return

    # There are some energies that are 'nan', so check if the first iteration has nans in their *own* energies:
    u_k = np.diag(energies[0,:,:])
    if np.any(np.isnan(u_k)):
        logger.info("First iteration has exploded replicas.  Check to make sure structures are minimized before dynamics")
        logger.info("Energies for all replicas after equilibration:")
        logger.info(u_k)
        sys.exit(1)

    # There are some energies that are 'nan' past the first iteration.  Find the first instances for each replica and write PDB files.
    first_nan_k = np.zeros([nstates], np.int32)
    for iteration in range(niterations):
        for k in range(nstates):
            if np.isnan(energies[iteration,k,k]) and first_nan_k[k]==0:
                first_nan_k[k] = iteration
    if not all(first_nan_k == 0):
        logger.info("Some replicas exploded during the simulation.")
        logger.info("Iterations where explosions were detected for each replica:")
        logger.info(first_nan_k)
        logger.info("Writing PDB files immediately before explosions were detected...")
        for replica in range(nstates):            
            if (first_nan_k[replica] > 0):
                state = ncfile.variables['states'][iteration,replica]
                iteration = first_nan_k[replica] - 1
                filename = 'replica-%d-before-explosion.pdb' % replica
                title = 'replica %d state %d iteration %d' % (replica, state, iteration)
                write_pdb(atoms, filename, iteration, replica, title, ncfile)
                filename = 'replica-%d-before-explosion.crd' % replica                
                write_crd(filename, iteration, replica, title, ncfile)
        sys.exit(1)

    # There are some energies that are 'nan', but these are energies at foreign lambdas.  We'll just have to be careful with MBAR.
    # Raise a warning.
    logger.info("WARNING: Some energies at foreign lambdas are 'nan'.  This is recoverable.")
        
    return

def check_positions(ncfile):
    """Make sure no positions have gone 'nan'.

    ARGUMENTS
       ncfile (NetCDF) - NetCDF file object for input file
    """

    # Get current dimensions.
    niterations = ncfile.variables['positions'].shape[0]
    nstates = ncfile.variables['positions'].shape[1]
    natoms = ncfile.variables['positions'].shape[2]

    # Compute torsion angles for each replica
    for iteration in range(niterations):
        for replica in range(nstates):
            # Extract positions
            positions = np.array(ncfile.variables['positions'][iteration,replica,:,:])
            # Check for nan
            if np.any(np.isnan(positions)):
                # Nan found -- raise error
                logger.info("Iteration %d, state %d - nan found in positions." % (iteration, replica))
                # Report coordinates
                for atom_index in range(natoms):
                    logger.info("%16.3f %16.3f %16.3f" % (positions[atom_index,0], positions[atom_index,1], positions[atom_index,2]))
                    if np.any(np.isnan(positions[atom_index,:])):
                        raise "nan detected in positions"

    return

def estimate_free_energies(ncfile, ndiscard = 0, nuse = None):
    """Estimate free energies of all alchemical states.

    ARGUMENTS
       ncfile (NetCDF) - input YANK netcdf file

    OPTIONAL ARGUMENTS
       ndiscard (int) - number of iterations to discard to equilibration
       nuse (int) - maximum number of iterations to use (after discarding)

    TODO: Automatically determine 'ndiscard'.
    """

    # Get current dimensions.
    niterations = ncfile.variables['energies'].shape[0]
    nstates = ncfile.variables['energies'].shape[1]
    natoms = ncfile.variables['energies'].shape[2]

    # Extract energies.
    logger.info("Reading energies...")
    energies = ncfile.variables['energies']
    u_kln_replica = np.zeros([nstates, nstates, niterations], np.float64)
    for n in range(niterations):
        u_kln_replica[:,:,n] = energies[n,:,:]
    logger.info("Done.")

    # Deconvolute replicas
    logger.info("Deconvoluting replicas...")
    u_kln = np.zeros([nstates, nstates, niterations], np.float64)
    for iteration in range(niterations):
        state_indices = ncfile.variables['states'][iteration,:]
        u_kln[state_indices,:,iteration] = energies[iteration,:,:]
    logger.info("Done.")

    # Compute total negative log probability over all iterations.
    u_n = np.zeros([niterations], np.float64)
    for iteration in range(niterations):
        u_n[iteration] = np.sum(np.diagonal(u_kln[:,:,iteration]))
    #logger.info(u_n

    # DEBUG
    outfile = open('u_n.out', 'w')
    for iteration in range(niterations):
        outfile.write("%8d %24.3f\n" % (iteration, u_n[iteration]))
    outfile.close()

    # Discard initial data to equilibration.
    u_kln_replica = u_kln_replica[:,:,ndiscard:]
    u_kln = u_kln[:,:,ndiscard:]
    u_n = u_n[ndiscard:]

    # Truncate to number of specified conforamtions to use
    if (nuse):
        u_kln_replica = u_kln_replica[:,:,0:nuse]
        u_kln = u_kln[:,:,0:nuse]
        u_n = u_n[0:nuse]
    
    # Subsample data to obtain uncorrelated samples
    N_k = np.zeros(nstates, np.int32)    
    indices = timeseries.subsampleCorrelatedData(u_n) # indices of uncorrelated samples
    #print u_n # DEBUG
    #indices = range(0,u_n.size) # DEBUG - assume samples are uncorrelated
    N = len(indices) # number of uncorrelated samples
    N_k[:] = N      
    u_kln[:,:,0:N] = u_kln[:,:,indices]
    logger.info("number of uncorrelated samples:")
    logger.info(N_k)
    logger.info("")

    #===================================================================================================
    # Estimate free energy difference with MBAR.
    #===================================================================================================   
   
    # Initialize MBAR (computing free energy estimates, which may take a while)
    logger.info("Computing free energy differences...")
    mbar = MBAR(u_kln, N_k, verbose = False, method = 'self-consistent-iteration', maximum_iterations = 50000) # use slow self-consistent-iteration (the default)
    #mbar = MBAR(u_kln, N_k, verbose = True, method = 'Newton-Raphson') # use faster Newton-Raphson solver

    # Get matrix of dimensionless free energy differences and uncertainty estimate.
    logger.info("Computing covariance matrix...")
    (Deltaf_ij, dDeltaf_ij) = mbar.getFreeEnergyDifferences(uncertainty_method='svd-ew')
   
#    # Matrix of free energy differences
    logger.info("Deltaf_ij:")
    for i in range(nstates):
        for j in range(nstates):
            print "%8.3f" % Deltaf_ij[i,j],
        print ""        
    
#    print Deltaf_ij
#    # Matrix of uncertainties in free energy difference (expectations standard deviations of the estimator about the true free energy)
    logger.info("dDeltaf_ij:")
    for i in range(nstates):
        for j in range(nstates):
            print "%8.3f" % dDeltaf_ij[i,j],
        print ""        

    # Return free energy differences and an estimate of the covariance.
    return (Deltaf_ij, dDeltaf_ij)

def estimate_enthalpies(ncfile, ndiscard = 0, nuse = None):
    """Estimate enthalpies of all alchemical states.

    ARGUMENTS
       ncfile (NetCDF) - input YANK netcdf file

    OPTIONAL ARGUMENTS
       ndiscard (int) - number of iterations to discard to equilibration
       nuse (int) - number of iterations to use (after discarding) 

    TODO: Automatically determine 'ndiscard'.
    TODO: Combine some functions with estimate_free_energies.
    """

    # Get current dimensions.
    niterations = ncfile.variables['energies'].shape[0]
    nstates = ncfile.variables['energies'].shape[1]
    natoms = ncfile.variables['energies'].shape[2]

    # Extract energies.
    logger.info("Reading energies...")
    energies = ncfile.variables['energies']
    u_kln_replica = np.zeros([nstates, nstates, niterations], np.float64)
    for n in range(niterations):
        u_kln_replica[:,:,n] = energies[n,:,:]
    logger.info("Done.")

    # Deconvolute replicas
    logger.info("Deconvoluting replicas...")
    u_kln = np.zeros([nstates, nstates, niterations], np.float64)
    for iteration in range(niterations):
        state_indices = ncfile.variables['states'][iteration,:]
        u_kln[state_indices,:,iteration] = energies[iteration,:,:]
    logger.info("Done.")

    # Compute total negative log probability over all iterations.
    u_n = np.zeros([niterations], np.float64)
    for iteration in range(niterations):
        u_n[iteration] = np.sum(np.diagonal(u_kln[:,:,iteration]))
    #print u_n

    # DEBUG
    outfile = open('u_n.out', 'w')
    for iteration in range(niterations):
        outfile.write("%8d %24.3f\n" % (iteration, u_n[iteration]))
    outfile.close()

    # Discard initial data to equilibration.
    u_kln_replica = u_kln_replica[:,:,ndiscard:]
    u_kln = u_kln[:,:,ndiscard:]
    u_n = u_n[ndiscard:]
    
    # Truncate to number of specified conformations to use
    if (nuse):
        u_kln_replica = u_kln_replica[:,:,0:nuse]
        u_kln = u_kln[:,:,0:nuse]
        u_n = u_n[0:nuse]

    # Subsample data to obtain uncorrelated samples
    N_k = np.zeros(nstates, np.int32)
    indices = timeseries.subsampleCorrelatedData(u_n) # indices of uncorrelated samples
    #print u_n # DEBUG
    #indices = range(0,u_n.size) # DEBUG - assume samples are uncorrelated
    N = len(indices) # number of uncorrelated samples
    N_k[:] = N      
    u_kln[:,:,0:N] = u_kln[:,:,indices]
    logger.info("number of uncorrelated samples:")
    logger.info(N_k)
    logger.info("")

    # Compute average enthalpies.
    H_k = np.zeros([nstates], np.float64) # H_i[i] is estimated enthalpy of state i
    dH_k = np.zeros([nstates], np.float64)
    for k in range(nstates):
        H_k[k] = u_kln[k,k,:].mean()
        dH_k[k] = u_kln[k,k,:].std() / np.sqrt(N)

    return (H_k, dH_k)

def extract_u_n(ncfile):
    """
    Extract timeseries of u_n = - log q(x_n)

    """

    # Get current dimensions.
    niterations = ncfile.variables['energies'].shape[0]
    nstates = ncfile.variables['energies'].shape[1]
    natoms = ncfile.variables['energies'].shape[2]

    # Extract energies.
    logger.info("Reading energies...")
    energies = ncfile.variables['energies']
    u_kln_replica = np.zeros([nstates, nstates, niterations], np.float64)
    for n in range(niterations):
        u_kln_replica[:,:,n] = energies[n,:,:]
    logger.info("Done.")

    # Deconvolute replicas
    logger.info("Deconvoluting replicas...")
    u_kln = np.zeros([nstates, nstates, niterations], np.float64)
    for iteration in range(niterations):
        state_indices = ncfile.variables['states'][iteration,:]
        u_kln[state_indices,:,iteration] = energies[iteration,:,:]
    logger.info("Done.")

    # Compute total negative log probability over all iterations.
    u_n = np.zeros([niterations], np.float64)
    for iteration in range(niterations):
        u_n[iteration] = np.sum(np.diagonal(u_kln[:,:,iteration]))

    return u_n

def detect_equilibration(A_t):
    """
    Automatically detect equilibrated region.

    ARGUMENTS

    A_t (np.array) - timeseries

    RETURNS

    t (int) - start of equilibrated data
    g (float) - statistical inefficiency of equilibrated data
    Neff_max (float) - number of uncorrelated samples   
    
    """
    T = A_t.size

    # Special case if timeseries is constant.
    if A_t.std() == 0.0:
        return (0, 1, T)
    
    g_t = np.ones([T-1], np.float32)
    Neff_t = np.ones([T-1], np.float32)
    for t in range(T-1):
        g_t[t] = timeseries.statisticalInefficiency(A_t[t:T])
        Neff_t[t] = (T-t+1) / g_t[t]
    
    Neff_max = Neff_t.max()
    t = Neff_t.argmax()
    g = g_t[t]
    
    return (t, g, Neff_max)


#=============================================================================================
# MAIN
#=============================================================================================

if __name__ == '__main__':    

    #molecules = ['1-methylpyrrole', '12-dichlorobenzene', '2-fluorobenzaldehyde', '23-benzofuran', 'benzene', 'benzenedithiol', 'ethylbenzene', 'indene', 'indole', 'isobutylbenzene', 'n-butylbenzene', 'n-methylaniline', 'n-propylbenzene', 'o-xylene', 'p-xylene', 'phenol', 'thieno_23c_pyridine', 'toluene']
    #base_directory = '/Users/yank/amber-gbsa'


    # DEBUG: ANALYSIS PATH IS HARD-CODED FOR NOW

    source_directory = "examples/benzene-toluene"
    #source_directory = "examples/p-xylene"

    # Storage for different phases.
    data = dict()

    phases = ['solvent', 'complex']

    # Process each netcdf file.
    for phase in phases:
        # Construct full path to NetCDF file.
        fullpath = os.path.join(source_directory, phase + '.nc')

        # Skip if the file doesn't exist.
        if (not os.path.exists(fullpath)): continue

        # Open NetCDF file for reading.
        logger.info("Opening NetCDF trajectory file '%(fullpath)s' for reading..." % vars())
        ncfile = netcdf.Dataset(fullpath, 'r')

        # DEBUG
        logger.info("dimensions:")
        for dimension_name in ncfile.dimensions.keys():
            logger.info("%16s %8d" % (dimension_name, len(ncfile.dimensions[dimension_name])))
    
        # Read dimensions.
        niterations = ncfile.variables['positions'].shape[0]
        nstates = ncfile.variables['positions'].shape[1]
        natoms = ncfile.variables['positions'].shape[2]
        logger.info("Read %(niterations)d iterations, %(nstates)d states" % vars())

#        # Compute torsion trajectories
#        if phase in ['complex', 'receptor']:
#            print "Computing torsions..."
#            compute_torsion_trajectories(ncfile, os.path.join(source_directory, phase + ".val111"))

#        # Write out replica trajectories
#        print "Writing replica trajectories...\n"
#        title = 'Source %(source_directory)s phase %(phase)s' % vars()        
#        write_netcdf_replica_trajectories(source_directory, phase, title, ncfile)

        # Read reference PDB file.
        if phase in ['vacuum', 'solvent']:
            reference_pdb_filename = os.path.join(source_directory, "ligand.pdb")
        else:
            reference_pdb_filename = os.path.join(source_directory, "complex.pdb")
        atoms = read_pdb(reference_pdb_filename)

        # Write replica trajectories.
        title = 'title'
        write_pdb_replica_trajectories(reference_pdb_filename, source_directory, phase, title, ncfile, trajectory_by_state=False)

        # Check to make sure no self-energies go nan.
        check_energies(ncfile, atoms)

        # Check to make sure no positions are nan
        check_positions(ncfile)

        # Choose number of samples to discard to equilibration
        #nequil = 50
        #if phase == 'complex':
        #    nequil = 2000 # discard 2 ns of complex simulations
        u_n = extract_u_n(ncfile)
        [nequil, g_t, Neff_max] = detect_equilibration(u_n)
        logger.info([nequil, Neff_max])
 
        # Examine acceptance probabilities.
        show_mixing_statistics(ncfile, cutoff=0.05, nequil=nequil)

        # Estimate free energies.
        (Deltaf_ij, dDeltaf_ij) = estimate_free_energies(ncfile, ndiscard = nequil)
    
        # Estimate average enthalpies
        (DeltaH_i, dDeltaH_i) = estimate_enthalpies(ncfile, ndiscard = nequil)
    
        # Accumulate free energy differences
        entry = dict()
        entry['DeltaF'] = Deltaf_ij[0,nstates-1] 
        entry['dDeltaF'] = dDeltaf_ij[0,nstates-1]
        entry['DeltaH'] = DeltaH_i[nstates-1] - DeltaH_i[0]
        entry['dDeltaH'] = np.sqrt(dDeltaH_i[0]**2 + dDeltaH_i[nstates-1]**2)
        data[phase] = entry

        # Get temperatures.
        ncvar = ncfile.groups['thermodynamic_states'].variables['temperatures']
        temperature = ncvar[0] * units.kelvin
        kT = kB * temperature

        # Close input NetCDF file.
        ncfile.close()
    
    # Compute hydration free energy (free energy of transfer from vacuum to water)
<<<<<<< HEAD
    DeltaF = data['vacuum']['DeltaF'] - data['solvent']['DeltaF']
    dDeltaF = np.sqrt(data['vacuum']['dDeltaF']**2 + data['solvent']['dDeltaF']**2)
    logger.info("Hydration free energy: %.3f +- %.3f kT (%.3f +- %.3f kcal/mol)" % (DeltaF, dDeltaF, DeltaF * kT / units.kilocalories_per_mole, dDeltaF * kT / units.kilocalories_per_mole))

    # Compute enthalpy of transfer from vacuum to water
    DeltaH = data['vacuum']['DeltaH'] - data['solvent']['DeltaH']
    dDeltaH = np.sqrt(data['vacuum']['dDeltaH']**2 + data['solvent']['dDeltaH']**2)
    logger.info("Enthalpy of hydration: %.3f +- %.3f kT (%.3f +- %.3f kcal/mol)" % (DeltaH, dDeltaH, DeltaH * kT / units.kilocalories_per_mole, dDeltaH * kT / units.kilocalories_per_mole))
=======
    #DeltaF = data['vacuum']['DeltaF'] - data['solvent']['DeltaF']
    #dDeltaF = numpy.sqrt(data['vacuum']['dDeltaF']**2 + data['solvent']['dDeltaF']**2)
    #print "Hydration free energy: %.3f +- %.3f kT (%.3f +- %.3f kcal/mol)" % (DeltaF, dDeltaF, DeltaF * kT / units.kilocalories_per_mole, dDeltaF * kT / units.kilocalories_per_mole)

    # Compute enthalpy of transfer from vacuum to water
    #DeltaH = data['vacuum']['DeltaH'] - data['solvent']['DeltaH']
    #dDeltaH = numpy.sqrt(data['vacuum']['dDeltaH']**2 + data['solvent']['dDeltaH']**2)
    #print "Enthalpy of hydration: %.3f +- %.3f kT (%.3f +- %.3f kcal/mol)" % (DeltaH, dDeltaH, DeltaH * kT / units.kilocalories_per_mole, dDeltaH * kT / units.kilocalories_per_mole)
>>>>>>> 05f61e29

    # Read standard state correction free energy.
    DeltaF_restraints = 0.0
    phase = 'complex'
    fullpath = os.path.join(source_directory, phase + '.nc')
    ncfile = netcdf.Dataset(fullpath, 'r')
    DeltaF_restraints = ncfile.groups['metadata'].variables['standard_state_correction'][0]
    ncfile.close()

    # Compute binding free energy (free energy of transfer from vacuum to water)
    DeltaF = data['solvent']['DeltaF'] - DeltaF_restraints - data['complex']['DeltaF']
<<<<<<< HEAD
    dDeltaF = np.sqrt(data['solvent']['dDeltaF']**2 + data['complex']['dDeltaF']**2)
    logger.info("")
    logger.info("Binding free energy : %16.3f +- %.3f kT (%16.3f +- %.3f kcal/mol)" % (DeltaF, dDeltaF, DeltaF * kT / units.kilocalories_per_mole, dDeltaF * kT / units.kilocalories_per_mole))
    logger.info("")
    logger.info("DeltaG vacuum       : %16.3f +- %.3f kT" % (data['vacuum']['DeltaF'], data['vacuum']['dDeltaF']))
    logger.info("DeltaG solvent      : %16.3f +- %.3f kT" % (data['solvent']['DeltaF'], data['solvent']['dDeltaF']))
    logger.info("DeltaG complex      : %16.3f +- %.3f kT" % (data['complex']['DeltaF'], data['complex']['dDeltaF']))
    logger.info("DeltaG restraint    : %16.3f          kT" % DeltaF_restraints)
    logger.info("")
=======
    dDeltaF = numpy.sqrt(data['solvent']['dDeltaF']**2 + data['complex']['dDeltaF']**2)
    print ""
    print "Binding free energy : %16.3f +- %.3f kT (%16.3f +- %.3f kcal/mol)" % (DeltaF, dDeltaF, DeltaF * kT / units.kilocalories_per_mole, dDeltaF * kT / units.kilocalories_per_mole)
    print ""
    #print "DeltaG vacuum       : %16.3f +- %.3f kT" % (data['vacuum']['DeltaF'], data['vacuum']['dDeltaF'])
    print "DeltaG solvent      : %16.3f +- %.3f kT" % (data['solvent']['DeltaF'], data['solvent']['dDeltaF'])
    print "DeltaG complex      : %16.3f +- %.3f kT" % (data['complex']['DeltaF'], data['complex']['dDeltaF'])
    print "DeltaG restraint    : %16.3f          kT" % DeltaF_restraints
    print ""
>>>>>>> 05f61e29

    # Compute binding enthalpy
    DeltaH = data['solvent']['DeltaH'] - DeltaF_restraints - data['complex']['DeltaH'] 
    dDeltaH = np.sqrt(data['solvent']['dDeltaH']**2 + data['complex']['dDeltaH']**2)
    logger.info("Binding enthalpy    : %16.3f +- %.3f kT (%16.3f +- %.3f kcal/mol)" % (DeltaH, dDeltaH, DeltaH * kT / units.kilocalories_per_mole, dDeltaH * kT / units.kilocalories_per_mole))
<|MERGE_RESOLUTION|>--- conflicted
+++ resolved
@@ -1006,16 +1006,6 @@
         ncfile.close()
     
     # Compute hydration free energy (free energy of transfer from vacuum to water)
-<<<<<<< HEAD
-    DeltaF = data['vacuum']['DeltaF'] - data['solvent']['DeltaF']
-    dDeltaF = np.sqrt(data['vacuum']['dDeltaF']**2 + data['solvent']['dDeltaF']**2)
-    logger.info("Hydration free energy: %.3f +- %.3f kT (%.3f +- %.3f kcal/mol)" % (DeltaF, dDeltaF, DeltaF * kT / units.kilocalories_per_mole, dDeltaF * kT / units.kilocalories_per_mole))
-
-    # Compute enthalpy of transfer from vacuum to water
-    DeltaH = data['vacuum']['DeltaH'] - data['solvent']['DeltaH']
-    dDeltaH = np.sqrt(data['vacuum']['dDeltaH']**2 + data['solvent']['dDeltaH']**2)
-    logger.info("Enthalpy of hydration: %.3f +- %.3f kT (%.3f +- %.3f kcal/mol)" % (DeltaH, dDeltaH, DeltaH * kT / units.kilocalories_per_mole, dDeltaH * kT / units.kilocalories_per_mole))
-=======
     #DeltaF = data['vacuum']['DeltaF'] - data['solvent']['DeltaF']
     #dDeltaF = numpy.sqrt(data['vacuum']['dDeltaF']**2 + data['solvent']['dDeltaF']**2)
     #print "Hydration free energy: %.3f +- %.3f kT (%.3f +- %.3f kcal/mol)" % (DeltaF, dDeltaF, DeltaF * kT / units.kilocalories_per_mole, dDeltaF * kT / units.kilocalories_per_mole)
@@ -1024,7 +1014,6 @@
     #DeltaH = data['vacuum']['DeltaH'] - data['solvent']['DeltaH']
     #dDeltaH = numpy.sqrt(data['vacuum']['dDeltaH']**2 + data['solvent']['dDeltaH']**2)
     #print "Enthalpy of hydration: %.3f +- %.3f kT (%.3f +- %.3f kcal/mol)" % (DeltaH, dDeltaH, DeltaH * kT / units.kilocalories_per_mole, dDeltaH * kT / units.kilocalories_per_mole)
->>>>>>> 05f61e29
 
     # Read standard state correction free energy.
     DeltaF_restraints = 0.0
@@ -1036,7 +1025,6 @@
 
     # Compute binding free energy (free energy of transfer from vacuum to water)
     DeltaF = data['solvent']['DeltaF'] - DeltaF_restraints - data['complex']['DeltaF']
-<<<<<<< HEAD
     dDeltaF = np.sqrt(data['solvent']['dDeltaF']**2 + data['complex']['dDeltaF']**2)
     logger.info("")
     logger.info("Binding free energy : %16.3f +- %.3f kT (%16.3f +- %.3f kcal/mol)" % (DeltaF, dDeltaF, DeltaF * kT / units.kilocalories_per_mole, dDeltaF * kT / units.kilocalories_per_mole))
@@ -1046,17 +1034,6 @@
     logger.info("DeltaG complex      : %16.3f +- %.3f kT" % (data['complex']['DeltaF'], data['complex']['dDeltaF']))
     logger.info("DeltaG restraint    : %16.3f          kT" % DeltaF_restraints)
     logger.info("")
-=======
-    dDeltaF = numpy.sqrt(data['solvent']['dDeltaF']**2 + data['complex']['dDeltaF']**2)
-    print ""
-    print "Binding free energy : %16.3f +- %.3f kT (%16.3f +- %.3f kcal/mol)" % (DeltaF, dDeltaF, DeltaF * kT / units.kilocalories_per_mole, dDeltaF * kT / units.kilocalories_per_mole)
-    print ""
-    #print "DeltaG vacuum       : %16.3f +- %.3f kT" % (data['vacuum']['DeltaF'], data['vacuum']['dDeltaF'])
-    print "DeltaG solvent      : %16.3f +- %.3f kT" % (data['solvent']['DeltaF'], data['solvent']['dDeltaF'])
-    print "DeltaG complex      : %16.3f +- %.3f kT" % (data['complex']['DeltaF'], data['complex']['dDeltaF'])
-    print "DeltaG restraint    : %16.3f          kT" % DeltaF_restraints
-    print ""
->>>>>>> 05f61e29
 
     # Compute binding enthalpy
     DeltaH = data['solvent']['DeltaH'] - DeltaF_restraints - data['complex']['DeltaH'] 
